# CMakeLists.txt
#
# Top-level CMake build file for the 'sockpp' library.
#
# ---------------------------------------------------------------------------
# This file is part of the "sockpp" C++ socket library.
#
# Copyright (c) 2017-2018 Frank Pagliughi
# All rights reserved.
#
# Redistribution and use in source and binary forms, with or without
# modification, are permitted provided that the following conditions are
# met:
#
# 1. Redistributions of source code must retain the above copyright notice,
# this list of conditions and the following disclaimer.
#
# 2. Redistributions in binary form must reproduce the above copyright
# notice, this list of conditions and the following disclaimer in the
# documentation and/or other materials provided with the distribution.
#
# 3. Neither the name of the copyright holder nor the names of its
# contributors may be used to endorse or promote products derived from this
# software without specific prior written permission.
#
# THIS SOFTWARE IS PROVIDED BY THE COPYRIGHT HOLDERS AND CONTRIBUTORS "AS
# IS" AND ANY EXPRESS OR IMPLIED WARRANTIES, INCLUDING, BUT NOT LIMITED TO,
# THE IMPLIED WARRANTIES OF MERCHANTABILITY AND FITNESS FOR A PARTICULAR
# PURPOSE ARE DISCLAIMED. IN NO EVENT SHALL THE COPYRIGHT HOLDER OR
# CONTRIBUTORS BE LIABLE FOR ANY DIRECT, INDIRECT, INCIDENTAL, SPECIAL,
# EXEMPLARY, OR CONSEQUENTIAL DAMAGES (INCLUDING, BUT NOT LIMITED TO,
# PROCUREMENT OF SUBSTITUTE GOODS OR SERVICES; LOSS OF USE, DATA, OR
# PROFITS; OR BUSINESS INTERRUPTION) HOWEVER CAUSED AND ON ANY THEORY OF
# LIABILITY, WHETHER IN CONTRACT, STRICT LIABILITY, OR TORT (INCLUDING
# NEGLIGENCE OR OTHERWISE) ARISING IN ANY WAY OUT OF THE USE OF THIS
# SOFTWARE, EVEN IF ADVISED OF THE POSSIBILITY OF SUCH DAMAGE.
# ---------------------------------------------------------------------------

# --- CMake required version ---
cmake_minimum_required(VERSION 3.5)

<<<<<<< HEAD
# --- Project wide names ---
=======
## project
project(sockpp VERSION "0.7.1")
>>>>>>> 8c541cba

set(SOCKPP sockpp)
set(SOCKPP_NAMESPACE ${SOCKPP}::)

# --- Project setup ---
project(${SOCKPP} VERSION "0.7.0")

# --- Build Options ---

if(WIN32)
	option(SOCKPP_BUILD_STATIC "Build static library" ON)
	option(SOCKPP_BUILD_SHARED "Build shared library (DLL)" OFF)
	include(GenerateExportHeader)
else()
	option(SOCKPP_BUILD_STATIC "Build static library" OFF)
	option(SOCKPP_BUILD_SHARED "Build shared library" ON)
endif()

option(SOCKPP_BUILD_EXAMPLES "Build example applications" OFF)
option(SOCKPP_BUILD_TESTS "Build unit tests" OFF)
option(SOCKPP_BUILD_DOCUMENTATION "Create Doxygen reference documentation" OFF)
option(SOCKPP_BUILD_CAN "Build the Linux SocketCAN components" OFF)

# --- Setting naming variables ---

set(SOCKPP_SHARED_LIBRARY ${SOCKPP})
set(SOCKPP_STATIC_LIBRARY ${SOCKPP}-static)
set(SOCKPP_OBJECT_LIBRARY ${SOCKPP}-objs)
set(SOCKPP_INCLUDES ${CMAKE_SOURCE_DIR}/include)
set(SOCKPP_GENERATED ${CMAKE_BINARY_DIR}/generated)

# --- C++14 build flags ---

set(CMAKE_CXX_STANDARD 14)
set(CMAKE_CXX_STANDARD_REQUIRED ON)
set(CMAKE_CXX_EXTENSIONS OFF)
set(CMAKE_WINDOWS_EXPORT_ALL_SYMBOLS ON)

# --- Generate a version header ---

configure_file(
	${CMAKE_SOURCE_DIR}/cmake/version.h.in  
	${CMAKE_BINARY_DIR}/generated/${SOCKPP}/version.h
	@ONLY
)

# --- Common Library Sources, etc ---

add_subdirectory(src)

# --- Header Locations ---

target_include_directories(${SOCKPP_OBJECT_LIBRARY}
	PUBLIC
		$<BUILD_INTERFACE:${SOCKPP_INCLUDES}>
		$<INSTALL_INTERFACE:include>
	PRIVATE 
		${SOCKPP_GENERATED}
		${CMAKE_SOURCE_DIR}/src
)

# --- System libraries ---

include(GNUInstallDirs)

if(WIN32)
	set(LIBS_SYSTEM ws2_32)
elseif(UNIX)
	set(LIBS_SYSTEM c stdc++)
endif()

# --- Collect the targets names ---

<<<<<<< HEAD
if(${SOCKPP_BUILD_SHARED})
	list(APPEND SOCKPP_TARGETS ${SOCKPP_SHARED_LIBRARY})
endif()
=======
## --- create the shared library ---

if(SOCKPP_BUILD_SHARED)
	message(STATUS "Creating shared library: ${SOCKPP}")

	add_library(${SOCKPP} SHARED $<TARGET_OBJECTS:sockpp-objs>)

	## add dependencies to the shared library
	target_link_libraries(${SOCKPP} ${LIBS_SYSTEM})
>>>>>>> 8c541cba

if(${SOCKPP_BUILD_STATIC})
	list(APPEND SOCKPP_TARGETS ${SOCKPP_STATIC_LIBRARY})
endif()

<<<<<<< HEAD
# --- Create the libraries and exporting them ---
=======
	target_compile_options(${SOCKPP} PRIVATE
		$<$<CXX_COMPILER_ID:MSVC>:/W3>
		$<$<NOT:$<CXX_COMPILER_ID:MSVC>>:-Wall -Wextra -Wpedantic>
	 )

	set_target_properties(${SOCKPP} PROPERTIES
		VERSION ${PROJECT_VERSION}
		SOVERSION ${PROJECT_VERSION_MAJOR})
>>>>>>> 8c541cba

if(NOT SOCKPP_TARGETS)
	message(FATAL_ERROR "No targets are specified")
else()
	if(${SOCKPP_BUILD_SHARED})
		message(STATUS "Creating shared library: ${SOCKPP_SHARED_LIBRARY}")
		add_library(${SOCKPP_SHARED_LIBRARY} SHARED $<TARGET_OBJECTS:${SOCKPP_OBJECT_LIBRARY}>)
		target_include_directories(${SOCKPP_SHARED_LIBRARY}
			PUBLIC
				$<BUILD_INTERFACE:${SOCKPP_INCLUDES}>
				$<INSTALL_INTERFACE:include>
			PRIVATE ${CMAKE_CURRENT_BINARY_DIR}/generated)
		target_link_libraries(${SOCKPP_SHARED_LIBRARY} ${LIBS_SYSTEM})
		
		set_target_properties(${SOCKPP_SHARED_LIBRARY} PROPERTIES
			VERSION ${PROJECT_VERSION}
			SOVERSION ${PROJECT_VERSION_MAJOR})
		list(APPEND TARGET_FILES ${SOCKPP_SHARED_LIBRARY})
	endif()
	
	if(${SOCKPP_BUILD_STATIC})
		message(STATUS "Creating static library: ${SOCKPP_STATIC_LIBRARY}")
		add_library(${SOCKPP_STATIC_LIBRARY} STATIC $<TARGET_OBJECTS:${SOCKPP_OBJECT_LIBRARY}>)
		target_include_directories(${SOCKPP_STATIC_LIBRARY}
			PUBLIC
				$<BUILD_INTERFACE:${SOCKPP_INCLUDES}>
				$<INSTALL_INTERFACE:include>
			PRIVATE ${CMAKE_CURRENT_BINARY_DIR}/generated)
		target_link_libraries(${SOCKPP_STATIC_LIBRARY} ${LIBS_SYSTEM})
		
		set_target_properties(${SOCKPP_STATIC_LIBRARY} PROPERTIES
			VERSION ${PROJECT_VERSION}
			SOVERSION ${PROJECT_VERSION_MAJOR})
	
		if(UNIX)
			set_target_properties(${SOCKPP_STATIC_LIBRARY} PROPERTIES OUTPUT_NAME ${SOCKPP_SHARED_LIBRARY})
		endif()
		
		list(APPEND TARGET_FILES ${SOCKPP_STATIC_LIBRARY})
	endif()
		
	install(TARGETS ${TARGET_FILES}
		EXPORT sockppConfig
		ARCHIVE DESTINATION ${CMAKE_INSTALL_LIBDIR}
		LIBRARY DESTINATION ${CMAKE_INSTALL_LIBDIR}
		RUNTIME DESTINATION ${CMAKE_INSTALL_BINDIR})
<<<<<<< HEAD
	
	export(TARGETS ${SOCKPP_TARGETS}
		NAMESPACE ${SOCKPP_NAMESPACE}
		FILE "${CMAKE_BINARY_DIR}/sockppConfig.cmake"
	)
	
	install(EXPORT
			sockppConfig
		DESTINATION "${CMAKE_INSTALL_DATADIR}/sockpp/cmake"
		NAMESPACE ${SOCKPP_NAMESPACE}
	)
=======

endif()

# --- Create the static library ---

if(SOCKPP_BUILD_STATIC)
	message(STATUS "Creating static library: ${SOCKPP_STATIC}")

	add_library(${SOCKPP_STATIC} STATIC $<TARGET_OBJECTS:sockpp-objs>)

	## add dependencies to the static library
	target_link_libraries(${SOCKPP_STATIC} ${LIBS_SYSTEM})

	target_include_directories(${SOCKPP_STATIC} 
		PUBLIC 
			$<TARGET_PROPERTY:sockpp-objs,INCLUDE_DIRECTORIES>
		PRIVATE
			${CMAKE_CURRENT_BINARY_DIR}/generated
	)

	target_compile_options(${SOCKPP_STATIC} PRIVATE
		$<$<CXX_COMPILER_ID:MSVC>:/W3>
		$<$<NOT:$<CXX_COMPILER_ID:MSVC>>:-Wall -Wextra -Wpedantic>
	 )

	install(TARGETS ${SOCKPP}-static
		ARCHIVE DESTINATION ${CMAKE_INSTALL_LIBDIR}
		LIBRARY DESTINATION ${CMAKE_INSTALL_LIBDIR})

	# Let the archive use the same name as the shared library
	if(UNIX)
		set_target_properties(${SOCKPP_STATIC} PROPERTIES OUTPUT_NAME ${SOCKPP})
	endif()
>>>>>>> 8c541cba
endif()

# --- Documentation ---

if(SOCKPP_BUILD_DOCUMENTATION)
	add_subdirectory(doc)
endif()

# --- Default library for examples and unit tests ---

if(SOCKPP_BUILD_SHARED)
	set(SOCKPP_LIB ${SOCKPP_SHARED_LIBRARY})
else()
	set(SOCKPP_LIB ${SOCKPP_STATIC_LIBRARY})
endif()


# --- Examples Applications ---

if(SOCKPP_BUILD_EXAMPLES)
	add_subdirectory(examples/tcp)
	add_subdirectory(examples/udp)
	if(UNIX)
		add_subdirectory(examples/unix)
		if(SOCKPP_BUILD_CAN)
			add_subdirectory(examples/linux)
		endif()
	endif()
endif()

# --- Unit Tests ---

if(SOCKPP_BUILD_TESTS)
	add_subdirectory(tests/unit)
endif()<|MERGE_RESOLUTION|>--- conflicted
+++ resolved
@@ -37,20 +37,17 @@
 # ---------------------------------------------------------------------------
 
 # --- CMake required version ---
+
 cmake_minimum_required(VERSION 3.5)
 
-<<<<<<< HEAD
 # --- Project wide names ---
-=======
-## project
-project(sockpp VERSION "0.7.1")
->>>>>>> 8c541cba
 
 set(SOCKPP sockpp)
 set(SOCKPP_NAMESPACE ${SOCKPP}::)
 
 # --- Project setup ---
-project(${SOCKPP} VERSION "0.7.0")
+
+project(${SOCKPP} VERSION "0.7.2")
 
 # --- Build Options ---
 
@@ -81,6 +78,7 @@
 set(CMAKE_CXX_STANDARD 14)
 set(CMAKE_CXX_STANDARD_REQUIRED ON)
 set(CMAKE_CXX_EXTENSIONS OFF)
+
 set(CMAKE_WINDOWS_EXPORT_ALL_SYMBOLS ON)
 
 # --- Generate a version header ---
@@ -91,7 +89,7 @@
 	@ONLY
 )
 
-# --- Common Library Sources, etc ---
+# --- Common library sources, etc ---
 
 add_subdirectory(src)
 
@@ -118,38 +116,15 @@
 
 # --- Collect the targets names ---
 
-<<<<<<< HEAD
 if(${SOCKPP_BUILD_SHARED})
 	list(APPEND SOCKPP_TARGETS ${SOCKPP_SHARED_LIBRARY})
 endif()
-=======
-## --- create the shared library ---
-
-if(SOCKPP_BUILD_SHARED)
-	message(STATUS "Creating shared library: ${SOCKPP}")
-
-	add_library(${SOCKPP} SHARED $<TARGET_OBJECTS:sockpp-objs>)
-
-	## add dependencies to the shared library
-	target_link_libraries(${SOCKPP} ${LIBS_SYSTEM})
->>>>>>> 8c541cba
 
 if(${SOCKPP_BUILD_STATIC})
 	list(APPEND SOCKPP_TARGETS ${SOCKPP_STATIC_LIBRARY})
 endif()
 
-<<<<<<< HEAD
-# --- Create the libraries and exporting them ---
-=======
-	target_compile_options(${SOCKPP} PRIVATE
-		$<$<CXX_COMPILER_ID:MSVC>:/W3>
-		$<$<NOT:$<CXX_COMPILER_ID:MSVC>>:-Wall -Wextra -Wpedantic>
-	 )
-
-	set_target_properties(${SOCKPP} PROPERTIES
-		VERSION ${PROJECT_VERSION}
-		SOVERSION ${PROJECT_VERSION_MAJOR})
->>>>>>> 8c541cba
+# --- Create the libraries and export them ---
 
 if(NOT SOCKPP_TARGETS)
 	message(FATAL_ERROR "No targets are specified")
@@ -195,8 +170,8 @@
 		EXPORT sockppConfig
 		ARCHIVE DESTINATION ${CMAKE_INSTALL_LIBDIR}
 		LIBRARY DESTINATION ${CMAKE_INSTALL_LIBDIR}
-		RUNTIME DESTINATION ${CMAKE_INSTALL_BINDIR})
-<<<<<<< HEAD
+		RUNTIME DESTINATION ${CMAKE_INSTALL_BINDIR}
+    )
 	
 	export(TARGETS ${SOCKPP_TARGETS}
 		NAMESPACE ${SOCKPP_NAMESPACE}
@@ -208,41 +183,6 @@
 		DESTINATION "${CMAKE_INSTALL_DATADIR}/sockpp/cmake"
 		NAMESPACE ${SOCKPP_NAMESPACE}
 	)
-=======
-
-endif()
-
-# --- Create the static library ---
-
-if(SOCKPP_BUILD_STATIC)
-	message(STATUS "Creating static library: ${SOCKPP_STATIC}")
-
-	add_library(${SOCKPP_STATIC} STATIC $<TARGET_OBJECTS:sockpp-objs>)
-
-	## add dependencies to the static library
-	target_link_libraries(${SOCKPP_STATIC} ${LIBS_SYSTEM})
-
-	target_include_directories(${SOCKPP_STATIC} 
-		PUBLIC 
-			$<TARGET_PROPERTY:sockpp-objs,INCLUDE_DIRECTORIES>
-		PRIVATE
-			${CMAKE_CURRENT_BINARY_DIR}/generated
-	)
-
-	target_compile_options(${SOCKPP_STATIC} PRIVATE
-		$<$<CXX_COMPILER_ID:MSVC>:/W3>
-		$<$<NOT:$<CXX_COMPILER_ID:MSVC>>:-Wall -Wextra -Wpedantic>
-	 )
-
-	install(TARGETS ${SOCKPP}-static
-		ARCHIVE DESTINATION ${CMAKE_INSTALL_LIBDIR}
-		LIBRARY DESTINATION ${CMAKE_INSTALL_LIBDIR})
-
-	# Let the archive use the same name as the shared library
-	if(UNIX)
-		set_target_properties(${SOCKPP_STATIC} PROPERTIES OUTPUT_NAME ${SOCKPP})
-	endif()
->>>>>>> 8c541cba
 endif()
 
 # --- Documentation ---
@@ -277,4 +217,4 @@
 
 if(SOCKPP_BUILD_TESTS)
 	add_subdirectory(tests/unit)
-endif()+endif()
